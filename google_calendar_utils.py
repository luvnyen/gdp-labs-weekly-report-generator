import datetime
from collections import defaultdict
<<<<<<< HEAD
from config import GOOGLE_CLIENT_SECRET_FILE, GOOGLE_CALENDAR_SCOPES, GOOGLE_MAIL_SCOPES
=======
from googleapiclient.errors import HttpError
from config import GOOGLE_CALENDAR_SCOPES, TIMEZONE
from google_api_utils import get_google_service
from date_time_utils import ordinal, format_time
>>>>>>> d7f738ea

EXCLUDED_MEETINGS = [
    'Isi Data Kehadiran CATAPA',
]

<<<<<<< HEAD
def get_credentials():
    creds = None
    if os.path.exists('token.json'):
        creds = Credentials.from_authorized_user_file('token.json', GOOGLE_CALENDAR_SCOPES)
    if not creds or not creds.valid:
        if creds and creds.expired and creds.refresh_token:
            creds.refresh(Request())
        else:
            flow = InstalledAppFlow.from_client_secrets_file(GOOGLE_CLIENT_SECRET_FILE, GOOGLE_CALENDAR_SCOPES + GOOGLE_MAIL_SCOPES)
            creds = flow.run_local_server(port=0)
        with open('token.json', 'w') as token:
            token.write(creds.to_json())
    return creds

def ordinal(n):
    return str(n) + ("th" if 4 <= n % 100 <= 20 else {1: "st", 2: "nd", 3: "rd"}.get(n % 10, "th"))

def format_time(dt):
    return dt.strftime('%-I:%M %p').lower().replace('am', 'AM').replace('pm', 'PM')

=======
>>>>>>> d7f738ea
def format_time_range(start, end):
    return f"{format_time(start)} – {format_time(end)}"

def get_events_for_week():
    try:
        service = get_google_service('calendar', 'v3', 'token_calendar.json', GOOGLE_CALENDAR_SCOPES)
        
        today = datetime.datetime.now(TIMEZONE).date()
        start_of_week = today - datetime.timedelta(days=today.weekday())
        end_of_week = start_of_week + datetime.timedelta(days=6)

        start_of_week = datetime.datetime.combine(start_of_week, datetime.time.min, tzinfo=TIMEZONE).isoformat()
        end_of_week = datetime.datetime.combine(end_of_week, datetime.time.max, tzinfo=TIMEZONE).isoformat()

        events_result = service.events().list(calendarId='primary', timeMin=start_of_week,
                                              timeMax=end_of_week, singleEvents=True,
                                              orderBy='startTime').execute()
        events = events_result.get('items', [])

        if not events:
            return []

        events_by_day = defaultdict(list)
        for event in events:
            summary = event['summary']
            if summary in EXCLUDED_MEETINGS:
                continue
            start = event['start'].get('dateTime', event['start'].get('date'))
            end = event['end'].get('dateTime', event['end'].get('date'))
            start_dt = datetime.datetime.fromisoformat(start.rstrip('Z'))
            end_dt = datetime.datetime.fromisoformat(end.rstrip('Z'))
            day = start_dt.date()
            events_by_day[day].append((start_dt, end_dt, summary))

        formatted_events = []
        for day in sorted(events_by_day.keys()):
            day_str = day.strftime(f"%A, %B {ordinal(day.day)}, %Y")
            formatted_events.append(f"* **{day_str}**")
            for start, end, summary in events_by_day[day]:
                time_range = format_time_range(start, end)
                formatted_events.append(f"  * {time_range}: {summary}")

        # Remove any trailing empty strings
        while formatted_events and formatted_events[-1] == "":
            formatted_events.pop()

        return formatted_events

    except HttpError as error:
        print(f'An error occurred: {error}')
        return []<|MERGE_RESOLUTION|>--- conflicted
+++ resolved
@@ -1,41 +1,14 @@
 import datetime
 from collections import defaultdict
-<<<<<<< HEAD
-from config import GOOGLE_CLIENT_SECRET_FILE, GOOGLE_CALENDAR_SCOPES, GOOGLE_MAIL_SCOPES
-=======
+from config import GOOGLE_CLIENT_SECRET_FILE, GOOGLE_CALENDAR_SCOPES, GOOGLE_MAIL_SCOPES, TIMEZONE
 from googleapiclient.errors import HttpError
-from config import GOOGLE_CALENDAR_SCOPES, TIMEZONE
 from google_api_utils import get_google_service
 from date_time_utils import ordinal, format_time
->>>>>>> d7f738ea
 
 EXCLUDED_MEETINGS = [
     'Isi Data Kehadiran CATAPA',
 ]
 
-<<<<<<< HEAD
-def get_credentials():
-    creds = None
-    if os.path.exists('token.json'):
-        creds = Credentials.from_authorized_user_file('token.json', GOOGLE_CALENDAR_SCOPES)
-    if not creds or not creds.valid:
-        if creds and creds.expired and creds.refresh_token:
-            creds.refresh(Request())
-        else:
-            flow = InstalledAppFlow.from_client_secrets_file(GOOGLE_CLIENT_SECRET_FILE, GOOGLE_CALENDAR_SCOPES + GOOGLE_MAIL_SCOPES)
-            creds = flow.run_local_server(port=0)
-        with open('token.json', 'w') as token:
-            token.write(creds.to_json())
-    return creds
-
-def ordinal(n):
-    return str(n) + ("th" if 4 <= n % 100 <= 20 else {1: "st", 2: "nd", 3: "rd"}.get(n % 10, "th"))
-
-def format_time(dt):
-    return dt.strftime('%-I:%M %p').lower().replace('am', 'AM').replace('pm', 'PM')
-
-=======
->>>>>>> d7f738ea
 def format_time_range(start, end):
     return f"{format_time(start)} – {format_time(end)}"
 
